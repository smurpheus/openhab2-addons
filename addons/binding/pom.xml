<?xml version="1.0" encoding="UTF-8"?>
<project xmlns="http://maven.apache.org/POM/4.0.0" xmlns:xsi="http://www.w3.org/2001/XMLSchema-instance" xsi:schemaLocation="http://maven.apache.org/POM/4.0.0 http://maven.apache.org/maven-v4_0_0.xsd">

  <parent>
    <groupId>org.openhab.addons</groupId>
    <artifactId>pom</artifactId>
    <version>2.0.0-SNAPSHOT</version>
  </parent>

  <modelVersion>4.0.0</modelVersion>
  <groupId>org.openhab.binding</groupId>
  <artifactId>pom</artifactId>

  <name>openHAB Bindings</name>

  <packaging>pom</packaging>
 
  <modules>
    <module>org.openhab.binding.amazondashbutton</module>
    <module>org.openhab.binding.astro</module>
    <module>org.openhab.binding.autelis</module>
    <module>org.openhab.binding.avmfritz</module>
    <module>org.openhab.binding.chromecast</module>
    <module>org.openhab.binding.dscalarm</module>
    <module>org.openhab.binding.exec</module>
    <module>org.openhab.binding.feed</module>
    <module>org.openhab.binding.feed.test</module>
    <module>org.openhab.binding.freebox</module>
    <module>org.openhab.binding.harmonyhub</module>
    <module>org.openhab.binding.hdanywhere</module>
    <module>org.openhab.binding.hdpowerview</module>
    <module>org.openhab.binding.homematic</module>
    <module>org.openhab.binding.ipp</module>
    <module>org.openhab.binding.keba</module>
    <module>org.openhab.binding.kostalinverter</module>
    <module>org.openhab.binding.lutron</module>
    <module>org.openhab.binding.max</module>
    <module>org.openhab.binding.max.test</module>
    <module>org.openhab.binding.meteostick</module>
    <module>org.openhab.binding.miele</module>
    <module>org.openhab.binding.milight</module>
    <module>org.openhab.binding.minecraft</module>
    <module>org.openhab.binding.netatmo</module>
    <module>org.openhab.binding.network</module>
    <module>org.openhab.binding.oceanic</module>
    <module>org.openhab.binding.onkyo</module>
    <module>org.openhab.binding.opensprinkler</module>
    <module>org.openhab.binding.orvibo</module>
    <module>org.openhab.binding.pioneeravr</module>
    <module>org.openhab.binding.pulseaudio</module>
    <module>org.openhab.binding.rme</module>
    <module>org.openhab.binding.rfxcom</module>
    <module>org.openhab.binding.samsungtv</module>
    <module>org.openhab.binding.smaenergymeter</module>
    <module>org.openhab.binding.squeezebox</module>
    <module>org.openhab.binding.systeminfo</module>
    <module>org.openhab.binding.systeminfo.test</module>
    <module>org.openhab.binding.tesla</module>
    <module>org.openhab.binding.toon</module>
    <module>org.openhab.binding.urtsi</module>
    <module>org.openhab.binding.vitotronic</module>
<<<<<<< HEAD
    <module>org.openhab.binding.wifiled</module>
    <module>org.openhab.binding.zwave</module>
=======
    <module>org.openhab.binding.yamahareceiver</module>
>>>>>>> 1c5dc78a
  </modules>

</project><|MERGE_RESOLUTION|>--- conflicted
+++ resolved
@@ -14,7 +14,7 @@
   <name>openHAB Bindings</name>
 
   <packaging>pom</packaging>
- 
+
   <modules>
     <module>org.openhab.binding.amazondashbutton</module>
     <module>org.openhab.binding.astro</module>
@@ -59,12 +59,8 @@
     <module>org.openhab.binding.toon</module>
     <module>org.openhab.binding.urtsi</module>
     <module>org.openhab.binding.vitotronic</module>
-<<<<<<< HEAD
     <module>org.openhab.binding.wifiled</module>
-    <module>org.openhab.binding.zwave</module>
-=======
     <module>org.openhab.binding.yamahareceiver</module>
->>>>>>> 1c5dc78a
   </modules>
 
 </project>